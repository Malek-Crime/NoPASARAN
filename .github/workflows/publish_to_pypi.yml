name: Publish Python 🐍 distributions 📦 to PyPI

on:
  push:
    branches:
      - main

jobs:
  build-n-publish:
    name: Build and publish Python 🐍 distributions 📦 to PyPI
    runs-on: ubuntu-latest
    steps:
    - uses: actions/checkout@v2

    - name: Set up Python
      uses: actions/setup-python@v2
      with:
        python-version: 3.8

    - name: Install pip
      run: python -m pip install --upgrade pip

    - name: Install wheel
      run: pip install wheel

    - name: Install requests
      run: pip install requests
      
    - name: Install packaging
      run: pip install packaging

<<<<<<< HEAD
    - name: Install dependencies
      run: |
        pip install -r requirements.txt
        pip install wheel

    - name: Checkout dev branch and bump version
=======
    - name: Fetch current version, increment patch version, and update setup.py
>>>>>>> fe4db937
      run: |
        VERSION=$(python -c "import requests; from packaging.version import Version; print(requests.get('https://pypi.org/pypi/nopasaran/json').json()['info']['version'])")
        NEW_VERSION=$(python -c "from packaging.version import Version; v = Version('$VERSION'); new_version = str(Version('.'.join(map(str, [v.release[0], v.release[1], v.release[2] + 1])))); print(new_version)")
        sed -i "s/version=.*/version='$NEW_VERSION',/" setup.py

    - name: Build a binary wheel and a source tarball
      run: python setup.py sdist bdist_wheel

    - name: Publish distribution 📦 to PyPI
      uses: pypa/gh-action-pypi-publish@master
      with:
        user: __token__
        password: ${{ secrets.PYPI_API_TOKEN }}<|MERGE_RESOLUTION|>--- conflicted
+++ resolved
@@ -29,16 +29,7 @@
     - name: Install packaging
       run: pip install packaging
 
-<<<<<<< HEAD
-    - name: Install dependencies
-      run: |
-        pip install -r requirements.txt
-        pip install wheel
-
-    - name: Checkout dev branch and bump version
-=======
     - name: Fetch current version, increment patch version, and update setup.py
->>>>>>> fe4db937
       run: |
         VERSION=$(python -c "import requests; from packaging.version import Version; print(requests.get('https://pypi.org/pypi/nopasaran/json').json()['info']['version'])")
         NEW_VERSION=$(python -c "from packaging.version import Version; v = Version('$VERSION'); new_version = str(Version('.'.join(map(str, [v.release[0], v.release[1], v.release[2] + 1])))); print(new_version)")
