from nopasaran.decorators import parsing_decorator
from nopasaran.tools.http_1_socket_server import HTTP1SocketServer
from nopasaran import utils

class HTTP1ResponsePrimitives:
    """
    Class containing HTTP server action primitives for the state machine.
    """

    @staticmethod
    @parsing_decorator(input_args=0, output_args=1)
    def create_http_1_server(inputs, outputs, state_machine):
        """
        Create an instance of HTTP1SocketServer.

        Number of input arguments: 0

        Number of output arguments: 1
            - The created HTTP1SocketServer instance

        Args:
            inputs (List[str]): The list of input variable names. No input arguments for this method.

            outputs (List[str]): The list of output variable names. It contains one output argument:
                - The name of the variable to store the HTTP1SocketServer instance.

            state_machine: The state machine object.

        Returns:
            None
        """
        server = HTTP1SocketServer()
        state_machine.set_variable_value(outputs[0], server)

    @staticmethod
    @parsing_decorator(input_args=2, output_args=0)
    def add_http_1_route(inputs, outputs, state_machine):
        """
        Add a route to the HTTP server.

        Number of input arguments: 2
            - The HTTP1SocketServer instance
            - The dictionary or list with route parameters

        Number of output arguments: 0

        Args:
            inputs (List[str]): The list of input variable names. It contains two mandatory input arguments:
                - The name of the variable containing the HTTP1SocketServer instance.
                - The name of the variable containing the dictionary or list with route parameters.

            outputs (List[str]): The list of output variable names. No output arguments for this method.

            state_machine: The state machine object.

        Returns:
            None
        """
        server = state_machine.get_variable_value(inputs[0])
        route_params = state_machine.get_variable_value(inputs[1])
        
        if isinstance(route_params, dict):
            route_params = [route_params]

        for params in route_params:
            path = params.get('path')
            method = params.get('method')
            response_body = params.get('body', '')
            status_code = int(params.get('status_code'))
            headers = params.get('headers', [])

            route_key = (path, method.upper())
            
            if route_key not in server.routes:
                server.routes[route_key] = []

            server.routes[route_key].append({
                'body': response_body,
                'status': status_code,
                'headers': headers
            })

    @staticmethod
    @parsing_decorator(input_args=3, output_args=1)
    def wait_for_http_1_request(inputs, outputs, state_machine):
        """
        Wait for an HTTP request.

        Number of input arguments: 3
            - The HTTP1SocketServer instance
            - The port to run the server on.
            - The timeout duration in seconds.

        Number of output arguments: 1
            - The received request data or None if a timeout occurs.

        Args:
            inputs (List[str]): The list of input variable names. It contains three mandatory input arguments:
                - The name of the variable containing the HTTP1SocketServer instance.
                - The name of the variable containing the port.
                - The name of the variable containing the timeout duration.

            outputs (List[str]): The list of output variable names. It contains one output argument:
                - The name of the variable to store the received request data.

            state_machine: The state machine object.

        Returns:
            None
        """
        server = state_machine.get_variable_value(inputs[0])
        port = int(state_machine.get_variable_value(inputs[1]))
        timeout = int(state_machine.get_variable_value(inputs[2]))
        received_request_data, event = server.wait_for_request(port=port, timeout=timeout)
        state_machine.set_variable_value(outputs[0], received_request_data)
<<<<<<< HEAD
        state_machine.trigger_event(event)
        
    @staticmethod
    @parsing_decorator(input_args=2, output_args=1)
    def wait_for_http_1_response(inputs, outputs, state_machine):
        """
       Wait for an HTTP1 response.

        Number of input arguments: 2
            - The ip address to connect to
            - The port to connect to

        Number of output arguments: 1
            - The HTTP response

        Args:
            inputs (List[str]): The list of input variable names. It contains three mandatory input arguments:
                - The name of the variable containing the ip address or hostname.
                - The name of the variable containing the port number.

            outputs (List[str]): The list of output variable names. It contains one mandatory output argument,
                which is the name of the variable to store the HTTP response.

            state_machine: The state machine object.

        Returns:
            None
        """
        ip = state_machine.get_variable_value(inputs[0])
        port = int(state_machine.get_variable_value(inputs[1]))
        
        response = utils.get_response(ip, port)

        state_machine.set_variable_value(outputs[0], response)
        state_machine.trigger_event(EventNames.RESPONSE_RECEIVED.name)

    @staticmethod
    @parsing_decorator(input_args=5, output_args=0)
    def add_http_1_response_header(inputs, outputs, state_machine):
        """
        Add a header to a route on the HTTP server.

        Number of input arguments: 5
            - The HTTP1SocketServer instance
            - The path
            - The method (e.g., 'GET', 'POST')
            - The header name
            - The header value

        Number of output arguments: 0

        Args:
            inputs (List[str]): The list of input variable names. It contains five mandatory input arguments:
                - The name of the variable containing the HTTP1SocketServer instance.
                - The name of the variable containing the path.
                - The name of the variable containing the method.
                - The name of the variable containing the header name.
                - The name of the variable containing the header value.

            outputs (List[str]): The list of output variable names. No output arguments for this method.

            state_machine: The state machine object.

        Returns:
            None
        """
        server = state_machine.get_variable_value(inputs[0])
        path = state_machine.get_variable_value(inputs[1])
        method = state_machine.get_variable_value(inputs[2])
        header_name = state_machine.get_variable_value(inputs[3])
        header_value = state_machine.get_variable_value(inputs[4])

        route_key = (path, method.upper())
        if route_key in server.routes:
            headers = server.routes[route_key]['headers']
            headers.append((header_name, header_value))

    @staticmethod
    @parsing_decorator(input_args=4, output_args=0)
    def remove_http_1_response_header(inputs, outputs, state_machine):
        """
        Remove a header from a route on the HTTP server.

        Number of input arguments: 4
            - The HTTP1SocketServer instance
            - The path
            - The method (e.g., 'GET', 'POST')
            - The header name

        Number of output arguments: 0

        Args:
            inputs (List[str]): The list of input variable names. It contains four mandatory input arguments:
                - The name of the variable containing the HTTP1SocketServer instance.
                - The name of the variable containing the path.
                - The name of the variable containing the method.
                - The name of the variable containing the header name.

            outputs (List[str]): The list of output variable names. No output arguments for this method.

            state_machine: The state machine object.

        Returns:
            None
        """
        server = state_machine.get_variable_value(inputs[0])
        path = state_machine.get_variable_value(inputs[1])
        method = state_machine.get_variable_value(inputs[2])
        header_name = state_machine.get_variable_value(inputs[3])

        route_key = (path, method.upper())
        if route_key in server.routes:
            headers = server.routes[route_key]['headers']
            headers = [header for header in headers if header[0] != header_name]
            server.routes[route_key]['headers'] = headers

    @staticmethod
    @parsing_decorator(input_args=3, output_args=0)
    def add_http_1_response_content_length_header(inputs, outputs, state_machine):
        """
        Add a Content-Length header to a route on the HTTP server.

        Number of input arguments: 3
            - The HTTP1SocketServer instance
            - The path
            - The method (e.g., 'GET', 'POST')

        Number of output arguments: 0

        Args:
            inputs (List[str]): The list of input variable names. It contains three mandatory input arguments:
                - The name of the variable containing the HTTP1SocketServer instance.
                - The name of the variable containing the path.
                - The name of the variable containing the method.

            outputs (List[str]): The list of output variable names. No output arguments for this method.

            state_machine: The state machine object.

        Returns:
            None
        """
        server = state_machine.get_variable_value(inputs[0])
        path = state_machine.get_variable_value(inputs[1])
        method = state_machine.get_variable_value(inputs[2])

        route_key = (path, method.upper())
        if route_key in server.routes:
            response_body = server.routes[route_key]['body']
            content_length = len(response_body.encode())
            headers = server.routes[route_key]['headers']
            headers.append(('Content-Length', str(content_length)))
=======
        state_machine.trigger_event(event)
>>>>>>> 74995571
<|MERGE_RESOLUTION|>--- conflicted
+++ resolved
@@ -1,6 +1,5 @@
 from nopasaran.decorators import parsing_decorator
 from nopasaran.tools.http_1_socket_server import HTTP1SocketServer
-from nopasaran import utils
 
 class HTTP1ResponsePrimitives:
     """
@@ -113,159 +112,4 @@
         timeout = int(state_machine.get_variable_value(inputs[2]))
         received_request_data, event = server.wait_for_request(port=port, timeout=timeout)
         state_machine.set_variable_value(outputs[0], received_request_data)
-<<<<<<< HEAD
-        state_machine.trigger_event(event)
-        
-    @staticmethod
-    @parsing_decorator(input_args=2, output_args=1)
-    def wait_for_http_1_response(inputs, outputs, state_machine):
-        """
-       Wait for an HTTP1 response.
-
-        Number of input arguments: 2
-            - The ip address to connect to
-            - The port to connect to
-
-        Number of output arguments: 1
-            - The HTTP response
-
-        Args:
-            inputs (List[str]): The list of input variable names. It contains three mandatory input arguments:
-                - The name of the variable containing the ip address or hostname.
-                - The name of the variable containing the port number.
-
-            outputs (List[str]): The list of output variable names. It contains one mandatory output argument,
-                which is the name of the variable to store the HTTP response.
-
-            state_machine: The state machine object.
-
-        Returns:
-            None
-        """
-        ip = state_machine.get_variable_value(inputs[0])
-        port = int(state_machine.get_variable_value(inputs[1]))
-        
-        response = utils.get_response(ip, port)
-
-        state_machine.set_variable_value(outputs[0], response)
-        state_machine.trigger_event(EventNames.RESPONSE_RECEIVED.name)
-
-    @staticmethod
-    @parsing_decorator(input_args=5, output_args=0)
-    def add_http_1_response_header(inputs, outputs, state_machine):
-        """
-        Add a header to a route on the HTTP server.
-
-        Number of input arguments: 5
-            - The HTTP1SocketServer instance
-            - The path
-            - The method (e.g., 'GET', 'POST')
-            - The header name
-            - The header value
-
-        Number of output arguments: 0
-
-        Args:
-            inputs (List[str]): The list of input variable names. It contains five mandatory input arguments:
-                - The name of the variable containing the HTTP1SocketServer instance.
-                - The name of the variable containing the path.
-                - The name of the variable containing the method.
-                - The name of the variable containing the header name.
-                - The name of the variable containing the header value.
-
-            outputs (List[str]): The list of output variable names. No output arguments for this method.
-
-            state_machine: The state machine object.
-
-        Returns:
-            None
-        """
-        server = state_machine.get_variable_value(inputs[0])
-        path = state_machine.get_variable_value(inputs[1])
-        method = state_machine.get_variable_value(inputs[2])
-        header_name = state_machine.get_variable_value(inputs[3])
-        header_value = state_machine.get_variable_value(inputs[4])
-
-        route_key = (path, method.upper())
-        if route_key in server.routes:
-            headers = server.routes[route_key]['headers']
-            headers.append((header_name, header_value))
-
-    @staticmethod
-    @parsing_decorator(input_args=4, output_args=0)
-    def remove_http_1_response_header(inputs, outputs, state_machine):
-        """
-        Remove a header from a route on the HTTP server.
-
-        Number of input arguments: 4
-            - The HTTP1SocketServer instance
-            - The path
-            - The method (e.g., 'GET', 'POST')
-            - The header name
-
-        Number of output arguments: 0
-
-        Args:
-            inputs (List[str]): The list of input variable names. It contains four mandatory input arguments:
-                - The name of the variable containing the HTTP1SocketServer instance.
-                - The name of the variable containing the path.
-                - The name of the variable containing the method.
-                - The name of the variable containing the header name.
-
-            outputs (List[str]): The list of output variable names. No output arguments for this method.
-
-            state_machine: The state machine object.
-
-        Returns:
-            None
-        """
-        server = state_machine.get_variable_value(inputs[0])
-        path = state_machine.get_variable_value(inputs[1])
-        method = state_machine.get_variable_value(inputs[2])
-        header_name = state_machine.get_variable_value(inputs[3])
-
-        route_key = (path, method.upper())
-        if route_key in server.routes:
-            headers = server.routes[route_key]['headers']
-            headers = [header for header in headers if header[0] != header_name]
-            server.routes[route_key]['headers'] = headers
-
-    @staticmethod
-    @parsing_decorator(input_args=3, output_args=0)
-    def add_http_1_response_content_length_header(inputs, outputs, state_machine):
-        """
-        Add a Content-Length header to a route on the HTTP server.
-
-        Number of input arguments: 3
-            - The HTTP1SocketServer instance
-            - The path
-            - The method (e.g., 'GET', 'POST')
-
-        Number of output arguments: 0
-
-        Args:
-            inputs (List[str]): The list of input variable names. It contains three mandatory input arguments:
-                - The name of the variable containing the HTTP1SocketServer instance.
-                - The name of the variable containing the path.
-                - The name of the variable containing the method.
-
-            outputs (List[str]): The list of output variable names. No output arguments for this method.
-
-            state_machine: The state machine object.
-
-        Returns:
-            None
-        """
-        server = state_machine.get_variable_value(inputs[0])
-        path = state_machine.get_variable_value(inputs[1])
-        method = state_machine.get_variable_value(inputs[2])
-
-        route_key = (path, method.upper())
-        if route_key in server.routes:
-            response_body = server.routes[route_key]['body']
-            content_length = len(response_body.encode())
-            headers = server.routes[route_key]['headers']
-            headers.append(('Content-Length', str(content_length)))
-=======
-        state_machine.trigger_event(event)
->>>>>>> 74995571
+        state_machine.trigger_event(event)