from nopasaran.decorators import parsing_decorator
from nopasaran.tools.http_2_socket_server import HTTP2SocketServer

class HTTP2ServerPrimitives:
    """
    Class containing HTTP/2 server action primitives for the state machine.
    """

    @staticmethod
    @parsing_decorator(input_args=2, output_args=1)
    def create_http_2_server(inputs, outputs, state_machine):
        """
        Create an instance of HTTP2SocketServer.

        Number of input arguments: 2
            - The host
            - The port

        Number of output arguments: 1
            - The created HTTP2SocketServer instance

        Args:
            inputs (List[str]): The list of input variable names. No input arguments for this method.

            outputs (List[str]): The list of output variable names. It contains one output argument:
                - The name of the variable to store the HTTP2SocketServer instance.

            state_machine: The state machine object.

        Returns:
            None
        """
        host = state_machine.get_variable_value(inputs[0])
        port = state_machine.get_variable_value(inputs[1])
        port = int(port)
        server = HTTP2SocketServer(host, port)
        state_machine.set_variable_value(outputs[0], server)


    @staticmethod
<<<<<<< HEAD
    @parsing_decorator(input_args=5, output_args=1)
=======
    @parsing_decorator(input_args=4, output_args=2)
>>>>>>> 1ecc9965
    def start_http_2_server(inputs, outputs, state_machine):
        """
        Start the HTTP/2 server.

        Number of input arguments: 5
            - The HTTP2SocketServer instance
            - The tls_enabled flag
            - The TLS protocol to use
            - The connection settings for the server
            - The client frames to receive

        Number of output arguments: 1
            - The event name

        Args:
            inputs (List[str]): The list of input variable names containing:
                - The name of the HTTP2SocketServer instance variable
                - The name of the tls_enabled flag variable
                - The name of the TLS protocol variable
                - The name of the connection settings variable
                - The name of the client frames variable

            outputs (List[str]): The list of output variable names. It contains one output argument:
                - The name of the variable to store the event name

            state_machine: The state machine object.

        Returns:
            None
        """
        server = state_machine.get_variable_value(inputs[0])
        tls_enabled = state_machine.get_variable_value(inputs[1])
        protocol = state_machine.get_variable_value(inputs[2])
        connection_settings_server = state_machine.get_variable_value(inputs[3])
        client_frames = state_machine.get_variable_value(inputs[4])

        event, msg = server.start(tls_enabled, protocol, connection_settings_server, client_frames)
        state_machine.set_variable_value(outputs[0], event)
        state_machine.set_variable_value(outputs[1], msg)

    @staticmethod
    @parsing_decorator(input_args=1, output_args=2)
    def wait_for_client_preface(inputs, outputs, state_machine):
        """
        Wait for the client's connection preface.

        Number of input arguments: 1
            - The HTTP2SocketServer instance

        Number of output arguments: 2
            - The event name
            - The message

        Args:
            inputs (List[str]): The list of input variable names containing:
                - The name of the HTTP2SocketServer instance variable

            outputs (List[str]): The list of output variable names. It contains two output arguments:
                - The name of the variable to store the event name
                - The name of the variable to store the message

            state_machine: The state machine object.

        Returns:
            None
        """
        server = state_machine.get_variable_value(inputs[0])
        event, msg = server.wait_for_preface()
        state_machine.set_variable_value(outputs[0], event)
        state_machine.set_variable_value(outputs[1], msg)

    @staticmethod
    @parsing_decorator(input_args=1, output_args=2)
    def wait_for_client_ack(inputs, outputs, state_machine):
        """
        Wait for the client's SETTINGS_ACK frame.

        Number of input arguments: 1
            - The HTTP2SocketServer instance

        Number of output arguments: 2
            - The event name
            - The message

        Args:
            inputs (List[str]): The list of input variable names containing:
                - The name of the HTTP2SocketServer instance variable

            outputs (List[str]): The list of output variable names. It contains two output arguments:
                - The name of the variable to store the event name
                - The name of the variable to store the message

            state_machine: The state machine object.

        Returns:
            None
        """
        server = state_machine.get_variable_value(inputs[0])
        event, msg = server.wait_for_preface_ack()
        state_machine.set_variable_value(outputs[0], event)
        state_machine.set_variable_value(outputs[1], msg)

    @staticmethod
    @parsing_decorator(input_args=2, output_args=3)
    def receive_client_frames(inputs, outputs, state_machine):
        """
        Receive the client's frames and handle the tests.

        Number of input arguments: 2
            - The HTTP2SocketServer instance
            - The client frames to receive

        Number of output arguments: 3
            - The event name
            - The message
            - The frames received

        Args:
            inputs (List[str]): The list of input variable names containing:
                - The name of the HTTP2SocketServer instance variable
                - The name of the client frames variable

            outputs (List[str]): The list of output variable names. It contains two output arguments:
                - The name of the variable to store the event name
                - The name of the variable to store the message
                - The name of the variable to store the frames received

            state_machine: The state machine object.

        Returns:
            None
        """
        server = state_machine.get_variable_value(inputs[0])
        test_frames = state_machine.get_variable_value(inputs[1])
        event, msg, frames_received = server.receive_test_frames(test_frames)
        state_machine.set_variable_value(outputs[0], event)
        state_machine.set_variable_value(outputs[1], msg)
        state_machine.set_variable_value(outputs[2], frames_received)

    @staticmethod
    @parsing_decorator(input_args=2, output_args=1)
    def send_server_frames(inputs, outputs, state_machine):
        """
        Send the server's frames.

        Number of input arguments: 2
            - The HTTP2SocketServer instance
            - The frames to send

        Number of output arguments: 1
            - The event name

        Args:
            inputs (List[str]): The list of input variable names containing:
                - The name of the HTTP2SocketServer instance variable
                - The name of the server frames variable

            outputs (List[str]): The list of output variable names. It contains one output argument:
                - The name of the variable to store the event name

            state_machine: The state machine object.

        Returns:
            None
        """
        server = state_machine.get_variable_value(inputs[0])
        server_frames = state_machine.get_variable_value(inputs[1])
        event = server.send_frames(server_frames)
        state_machine.set_variable_value(outputs[0], event)

    @staticmethod
    @parsing_decorator(input_args=1, output_args=1)
    def close_http_2_server(inputs, outputs, state_machine):
        """
        Close the HTTP/2 server connection gracefully.
        
        Number of input arguments: 1
            - The HTTP2SocketServer instance
            
        Number of output arguments: 1
            - The event name
        """
        server = state_machine.get_variable_value(inputs[0])
        event = server.close()
        state_machine.set_variable_value(outputs[0], event)
        state_machine.trigger_event(event)<|MERGE_RESOLUTION|>--- conflicted
+++ resolved
@@ -38,11 +38,7 @@
 
 
     @staticmethod
-<<<<<<< HEAD
-    @parsing_decorator(input_args=5, output_args=1)
-=======
-    @parsing_decorator(input_args=4, output_args=2)
->>>>>>> 1ecc9965
+    @parsing_decorator(input_args=5, output_args=2)
     def start_http_2_server(inputs, outputs, state_machine):
         """
         Start the HTTP/2 server.
